{
  "name": "kratos-selfservice-ui-node",
  "version": "0.0.1",
  "description": "A reference implementation of a selfservice UI for ORY Ory Kratos in node.js",
  "main": "src/index.ts",
  "scripts": {
    "build": "tsc",
    "serve": "node lib/index.js",
    "start": "ts-node-dev --watch public,views --respawn src/index.ts",
    "test": "npm-run-all build",
    "format": "prettier --parser typescript --no-semi --single-quote --trailing-comma es5 --write src/**.ts",
    "check-format": "prettier --parser typescript --no-semi --single-quote --trailing-comma es5 --check src/**.ts"
  },
  "repository": {
    "type": "git",
    "url": "git+https://github.com/ory/kratos-selfservice-ui-node.git"
  },
  "author": "Aeneas Rekkas",
  "license": "Apache-2.0",
  "bugs": {
    "url": "https://github.com/ory/kratos-selfservice-ui-node/issues"
  },
  "homepage": "https://github.com/ory/kratos-selfservice-ui-node#readme",
  "dependencies": {
<<<<<<< HEAD
    "@oryd/hydra-client": "^1.4.10",
    "@oryd/kratos-client": "0.0.0-next.a9be195f356a",
=======
    "@oryd/kratos-client": "0.0.0-next.a3fbd19e6f44",
>>>>>>> 11a7562e
    "@types/cookie-parser": "^1.4.2",
    "@types/csurf": "^1.9.36",
    "@types/express": "^4.17.2",
    "@types/express-handlebars": "0.0.33",
    "@types/handlebars-helpers": "^0.5.2",
    "@types/jwt-decode": "^2.2.1",
    "@types/morgan": "^1.7.37",
    "@types/node": "^12.12.27",
    "@types/node-fetch": "^2.5.4",
    "cookie-parser": "^1.4.5",
    "csurf": "^1.11.0",
    "express": "^4.17.1",
    "express-handlebars": "^3.1.0",
    "express-jwt": "^6.0.0",
    "handlebars-helpers": "^0.10.0",
    "jwks-rsa": "^1.6.2",
    "jwt-decode": "^2.2.0",
    "morgan": "^1.9.1",
    "node-fetch": "^2.6.0",
    "request": "^2.88.2",
    "typescript": "^3.7.5"
  },
  "devDependencies": {
    "npm-run-all": "^4.1.5",
    "prettier": "^1.19.1",
    "ts-node-dev": "^1.0.0-pre.43"
  }
}<|MERGE_RESOLUTION|>--- conflicted
+++ resolved
@@ -22,12 +22,8 @@
   },
   "homepage": "https://github.com/ory/kratos-selfservice-ui-node#readme",
   "dependencies": {
-<<<<<<< HEAD
     "@oryd/hydra-client": "^1.4.10",
-    "@oryd/kratos-client": "0.0.0-next.a9be195f356a",
-=======
     "@oryd/kratos-client": "0.0.0-next.a3fbd19e6f44",
->>>>>>> 11a7562e
     "@types/cookie-parser": "^1.4.2",
     "@types/csurf": "^1.9.36",
     "@types/express": "^4.17.2",
