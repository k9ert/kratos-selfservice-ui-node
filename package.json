--- conflicted
+++ resolved
@@ -25,17 +25,7 @@
     "@oryd/hydra-client": "^1.4.10",
     "@oryd/kratos-client": "0.0.0-next.a3fbd19e6f44",
     "@types/cookie-parser": "^1.4.2",
-<<<<<<< HEAD
     "@types/csurf": "^1.9.36",
-    "@types/express": "^4.17.2",
-    "@types/express-handlebars": "0.0.33",
-    "@types/handlebars-helpers": "^0.5.2",
-    "@types/jwt-decode": "^2.2.1",
-    "@types/morgan": "^1.7.37",
-    "@types/node": "^12.12.27",
-    "@types/node-fetch": "^2.5.4",
-    "@types/winston": "^2.4.4",
-=======
     "@types/express": "^4.17.7",
     "@types/express-handlebars": "0.0.33",
     "@types/handlebars-helpers": "^0.5.2",
@@ -43,7 +33,7 @@
     "@types/morgan": "^1.9.1",
     "@types/node": "^12.12.51",
     "@types/node-fetch": "^2.5.7",
->>>>>>> 3cc69ab5
+    "@types/winston": "^2.4.4",
     "cookie-parser": "^1.4.5",
     "csurf": "^1.11.0",
     "express": "^4.17.1",
@@ -55,12 +45,8 @@
     "morgan": "^1.10.0",
     "node-fetch": "^2.6.0",
     "request": "^2.88.2",
-<<<<<<< HEAD
-    "typescript": "^3.7.5",
+    "typescript": "^3.9.7",
     "winston": "^3.3.3"
-=======
-    "typescript": "^3.9.7"
->>>>>>> 3cc69ab5
   },
   "devDependencies": {
     "npm-run-all": "^4.1.5",
