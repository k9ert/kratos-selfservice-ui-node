import { NextFunction, Request, Response } from 'express'
import config, { logger } from '../config'
import { sortFormFields } from '../translations'
import {
  AdminApi,
  LoginRequest,
  RegistrationRequest,
} from '@oryd/kratos-client'
import { IncomingMessage } from 'http'

const kratos = new AdminApi(config.kratos.admin)

// A simple express handler that shows the login / registration screen.
// Argument "type" can either be "login" or "registration" and will
// fetch the form data from ORY Kratos's Public API.
export const authHandler = (type: 'login' | 'registration') => (
  req: Request,
  res: Response,
  next: NextFunction
) => {
  const request = String(req.query.request)

  // The request is used to identify the login and registration request and
  // return data like the csrf_token and so on.
  if (!request) {
    logger.info('No request found in URL, initializing auth flow.')
    res.redirect(`${config.kratos.browser}/self-service/browser/flows/${type}`)
    return
  }

  const authRequest: Promise<{
    response: IncomingMessage
    body?: LoginRequest | RegistrationRequest
  }> =
    type === 'login'
      ? kratos.getSelfServiceBrowserLoginRequest(request)
      : kratos.getSelfServiceBrowserRegistrationRequest(request)

  authRequest
    .then(({ body, response }) => {
      if (
        response.statusCode == 404 ||
        response.statusCode == 410 ||
        response.statusCode == 403
      ) {
        logger.warn(
          `Redirecting to /self-service/browser/flows/${type} due to statusCode ${response.statusCode}`
        )
        res.redirect(
          `${config.kratos.browser}/self-service/browser/flows/${type}`
        )
        return
      } else if (response.statusCode != 200) {
        return Promise.reject(body)
      }

      return body
    })
    .then((request?: LoginRequest | RegistrationRequest) => {
      if (!request) {
        res.redirect(
          `${config.kratos.browser}/self-service/browser/flows/${type}`
        )
        return
      }

      if (request.methods.password.config?.fields) {
        // We want the form fields to be sorted so that the email address is first, the
        // password second, and so on.
        request.methods.password.config.fields = request.methods.password.config.fields.sort(
          sortFormFields
        )
      }

      // This helper returns a request method config (e.g. for the password flow).
      // If active is set and not the given request method key, it wil be omitted.
      // This prevents the user from e.g. signing up with email but still seeing
      // other sign up form elements when an input is incorrect.
      const methodConfig = (key: string) => {
        if (request?.active === key || !request?.active) {
          return request?.methods[key]?.config
        }
      }

      res.render(type, {
        ...request,
<<<<<<< HEAD
        oidc: methodConfig('oidc'),
        password: methodConfig('password'),
=======
        oidc: methodConfig("oidc"),
        password: methodConfig("password"),
>>>>>>> 687aea14
      })
    })
    .catch(next)
}<|MERGE_RESOLUTION|>--- conflicted
+++ resolved
@@ -84,13 +84,8 @@
 
       res.render(type, {
         ...request,
-<<<<<<< HEAD
         oidc: methodConfig('oidc'),
         password: methodConfig('password'),
-=======
-        oidc: methodConfig("oidc"),
-        password: methodConfig("password"),
->>>>>>> 687aea14
       })
     })
     .catch(next)
