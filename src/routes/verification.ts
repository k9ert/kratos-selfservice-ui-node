<<<<<<< HEAD
import { NextFunction, Request, Response } from 'express'
import config, { logger } from '../config'
import { CommonApi } from '@oryd/kratos-client'
import { IncomingMessage } from 'http'
=======
import {NextFunction, Request, Response} from 'express'
import config from '../config'
import {CommonApi} from '@oryd/kratos-client'
import {IncomingMessage} from 'http'
import {isString} from "../helpers";
>>>>>>> 259de308

const kratos = new CommonApi(config.kratos.admin)

export default (req: Request, res: Response, next: NextFunction) => {
  const request = req.query.request

  // The request is used to identify the login and registration request and
  // return data like the csrf_token and so on.
<<<<<<< HEAD
  if (!request) {
    logger.info('No request found in URL, initializing verify flow.')
    res.redirect(
      `${config.kratos.browser}/self-service/browser/flows/verification/email`
    )
=======
  if (!request || !isString(request)) {
    console.log('No request found in URL, initializing verify flow.')
    res.redirect(`${config.kratos.browser}/self-service/browser/flows/verification/email`)
>>>>>>> 259de308
    return
  }

  kratos
    .getSelfServiceVerificationRequest(request)
<<<<<<< HEAD
    .then(({ body, response }: { response: IncomingMessage; body?: any }) => {
      if (response.statusCode == 404) {
        res.redirect(
          `${config.kratos.browser}/self-service/browser/flows/verification/email`
        )
        return
      } else if (response.statusCode != 200) {
        return Promise.reject(body)
      }

      return body
    })
    .then((request: any) => {
      res.render('verification', {
        ...request,
      })
    })
=======
    .then(({body, response}: { response: IncomingMessage, body?: any }) => {
        if (response.statusCode == 404) {
          res.redirect(
            `${config.kratos.browser}/self-service/browser/flows/verification/email`
          )
          return
        } else if (response.statusCode != 200) {
          return Promise.reject(body)
        }

        res.render('verification', body)
      }
    )
>>>>>>> 259de308
    .catch(next)
}<|MERGE_RESOLUTION|>--- conflicted
+++ resolved
@@ -1,15 +1,8 @@
-<<<<<<< HEAD
 import { NextFunction, Request, Response } from 'express'
 import config, { logger } from '../config'
 import { CommonApi } from '@oryd/kratos-client'
 import { IncomingMessage } from 'http'
-=======
-import {NextFunction, Request, Response} from 'express'
-import config from '../config'
-import {CommonApi} from '@oryd/kratos-client'
-import {IncomingMessage} from 'http'
 import {isString} from "../helpers";
->>>>>>> 259de308
 
 const kratos = new CommonApi(config.kratos.admin)
 
@@ -18,23 +11,16 @@
 
   // The request is used to identify the login and registration request and
   // return data like the csrf_token and so on.
-<<<<<<< HEAD
-  if (!request) {
+  if (!request || !isString(request)) {
     logger.info('No request found in URL, initializing verify flow.')
     res.redirect(
       `${config.kratos.browser}/self-service/browser/flows/verification/email`
     )
-=======
-  if (!request || !isString(request)) {
-    console.log('No request found in URL, initializing verify flow.')
-    res.redirect(`${config.kratos.browser}/self-service/browser/flows/verification/email`)
->>>>>>> 259de308
     return
   }
 
   kratos
     .getSelfServiceVerificationRequest(request)
-<<<<<<< HEAD
     .then(({ body, response }: { response: IncomingMessage; body?: any }) => {
       if (response.statusCode == 404) {
         res.redirect(
@@ -45,27 +31,8 @@
         return Promise.reject(body)
       }
 
-      return body
-    })
-    .then((request: any) => {
-      res.render('verification', {
-        ...request,
-      })
-    })
-=======
-    .then(({body, response}: { response: IncomingMessage, body?: any }) => {
-        if (response.statusCode == 404) {
-          res.redirect(
-            `${config.kratos.browser}/self-service/browser/flows/verification/email`
-          )
-          return
-        } else if (response.statusCode != 200) {
-          return Promise.reject(body)
-        }
-
         res.render('verification', body)
       }
     )
->>>>>>> 259de308
     .catch(next)
 }